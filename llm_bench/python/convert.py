--- conflicted
+++ resolved
@@ -913,13 +913,9 @@
         and is_ov_model_provided(args.model_id, args.output_dir, args.precision)
     )
     gptq_applied = is_gptq(config)
-<<<<<<< HEAD
-    precision = precision if not gptq_applied else GPTQ_DIR.format(presision=args.precision)
-=======
     precision = (
         precision if not gptq_applied else GPTQ_DIR.format(precision=args.precision)
     )
->>>>>>> 9ea1e271
     if post_init is not None:
         model_kwargs = {"torch_dtype": torch.float32}
     pt_model = None
@@ -1014,13 +1010,9 @@
     )
     compress_to_fp16 = is_fp16(args)
     gptq_applied = is_gptq(config)
-<<<<<<< HEAD
-    precision = precision if not gptq_applied else GPTQ_DIR.format(precision=args.precision)
-=======
     precision = (
         precision if not gptq_applied else GPTQ_DIR.format(precision=args.precision)
     )
->>>>>>> 9ea1e271
     tokenizer_id = args.tokenizer_id or args.model_id
     tok = AutoTokenizer.from_pretrained(tokenizer_id, trust_remote_code=True)
     ov_out_path = Path(args.output_dir) / PYTORCH_DIR / OV_DIR / precision
@@ -1136,13 +1128,9 @@
     tokenizer_id = args.tokenizer_id or args.model_id
     tok = AutoTokenizer.from_pretrained(tokenizer_id, trust_remote_code=True)
     gptq_applied = is_gptq(config)
-<<<<<<< HEAD
-    precision = precision if not gptq_applied else GPTQ_DIR.format(precision=args.precision)
-=======
     precision = (
         precision if not gptq_applied else GPTQ_DIR.format(precision=args.precision)
     )
->>>>>>> 9ea1e271
     if post_init is not None:
         model_kwargs = {"torch_dtype": torch.float32}
     pt_model = None
@@ -1246,14 +1234,10 @@
         and is_ov_model_provided(args.model_id, args.output_dir, precision)
     )
     if post_init is not None:
-<<<<<<< HEAD
-        model_kwargs = {"torch_dtype": torch.float32, "revision": "c02ede58c0ab0045f5e4788c35842bec6a7baa0a"}
-=======
         model_kwargs = {
             "torch_dtype": torch.float32,
             "revision": "c02ede58c0ab0045f5e4788c35842bec6a7baa0a",
         }
->>>>>>> 9ea1e271
     model = None
     if not compression_only:
         model = AutoModelForCausalLM.from_pretrained(args.model_id, trust_remote_code=True, **model_kwargs)
