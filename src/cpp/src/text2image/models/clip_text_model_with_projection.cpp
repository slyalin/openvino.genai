--- conflicted
+++ resolved
@@ -7,12 +7,9 @@
 
 #include "openvino/runtime/core.hpp"
 
-<<<<<<< HEAD
 #include "utils.hpp"
 #include "lora_helper.hpp"
-=======
 #include "json_utils.hpp"
->>>>>>> d3bfaa5e
 
 namespace ov {
 namespace genai {
